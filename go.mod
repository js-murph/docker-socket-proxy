--- conflicted
+++ resolved
@@ -4,12 +4,8 @@
 
 require (
 	github.com/google/uuid v1.6.0
-<<<<<<< HEAD
-	github.com/spf13/cobra v1.10.1
 	github.com/stretchr/testify v1.11.1
-=======
 	github.com/spf13/cobra v1.10.2
->>>>>>> bae897d9
 	gopkg.in/yaml.v3 v3.0.1
 )
 
